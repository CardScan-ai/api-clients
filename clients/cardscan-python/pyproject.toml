[tool.poetry]
name = "cardscan-client"
<<<<<<< HEAD
version = "0.1.2"
=======
version = "0.2.0"
>>>>>>> 120a1c72
description = "Python CardScan API client"
authors = ["Team CardScan <dev@cardscan.ai>"]
license = "SEE LICENSE IN LICENSE.md"
readme = "README.md"
repository = "https://github.com/CardScan-ai/api-clients.git"
keywords = ["CardScan", "CardScan client", "CardScan API client"]

[tool.poetry.dependencies]
python = "^3.8"

urllib3 = ">= 1.25.3"
python-dateutil = ">=2.8.2"
aiohttp = ">= 3.8.4"
pydantic = "^1.10.5, <2"
aenum = ">=3.1.11"
websockets = ">=12.0"

[tool.poetry.dev-dependencies]
pytest = ">=7.2.1"
tox = ">=3.9.0"
flake8 = ">=4.0.0"
pytest-asyncio = ">=0.23.7"
python-dotenv = ">=1.0.1"

[build-system]
requires = ["setuptools"]
build-backend = "setuptools.build_meta"

[tool.pylint.'MESSAGES CONTROL']
extension-pkg-whitelist = "pydantic"<|MERGE_RESOLUTION|>--- conflicted
+++ resolved
@@ -1,10 +1,6 @@
 [tool.poetry]
 name = "cardscan-client"
-<<<<<<< HEAD
-version = "0.1.2"
-=======
 version = "0.2.0"
->>>>>>> 120a1c72
 description = "Python CardScan API client"
 authors = ["Team CardScan <dev@cardscan.ai>"]
 license = "SEE LICENSE IN LICENSE.md"
