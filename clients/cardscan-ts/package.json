--- conflicted
+++ resolved
@@ -29,23 +29,16 @@
     "format": "prettier --write **/*.ts"
   },
   "dependencies": {
-<<<<<<< HEAD
-    "axios": "1.6.1",
     "console-log-level": "^1.4.1",
-    "fast-xml-parser": "4.3.5",
-    "form-data": "4.0.0",
     "loglevel": "^1.9.2",
     "modern-isomorphic-ws": "^1.0.5",
     "uninstall": "^0.0.0",
     "ws": "^8.18.0",
-    "yup": "^1.4.0"
-=======
+    "yup": "^1.4.0",
     "axios": "1.7.4",
     "fast-xml-parser": "4.4.1",
     "form-data": "4.0.0",
-    "winston": "3.13.0",
-    "ws": "8.17.1"
->>>>>>> 921780d4
+    "winston": "3.13.0"
   },
   "devDependencies": {
     "@types/console-log-level": "^1.4.5",
