name: cardscan_client
<<<<<<< HEAD
version: 1.0.2
=======
version: 1.2.0
>>>>>>> a76a758b
description: Official CardScan API client
homepage: https://cardscan.ai


environment:
  sdk: '>=2.18.0 <4.0.0'

dependencies:
  dio: ^5.7.0
  one_of: '>=1.5.0 <2.0.0'
  one_of_serializer: '>=1.5.0 <2.0.0'
  built_value: '>=8.4.0 <9.0.0'
  built_collection: '>=5.1.1 <6.0.0'

dev_dependencies:
  built_value_generator: '>=8.4.0 <9.0.0'
  build_runner: any
  test: ^1.16.0<|MERGE_RESOLUTION|>--- conflicted
+++ resolved
@@ -1,12 +1,7 @@
 name: cardscan_client
-<<<<<<< HEAD
-version: 1.0.2
-=======
 version: 1.2.0
->>>>>>> a76a758b
 description: Official CardScan API client
 homepage: https://cardscan.ai
-
 
 environment:
   sdk: '>=2.18.0 <4.0.0'
