--- conflicted
+++ resolved
@@ -29,11 +29,8 @@
   environment?: "sandbox" | "production";
   debug?: boolean;
   logging?: LogLevels;
-<<<<<<< HEAD
   preInitializeWebsocket?: boolean;
-=======
   nameCase?: NameCase;
->>>>>>> 5fe9800a
 }
 
 export class Configuration {
@@ -117,18 +114,12 @@
    * */
   logging?: LogLevels;
 
-<<<<<<< HEAD
   /**
    * A websocket connection will be created on class instantiation if this param is true
    * */
   preInitializeWebsocket?: boolean = false;
-
   private logger: log.Logger;
-=======
   nameCase?: NameCase;
-
-  private logger: winston.Logger;
->>>>>>> 5fe9800a
 
   constructor(param: ConfigurationParameters) {
     this.apiKey = param.apiKey;
@@ -141,11 +132,8 @@
     this.formDataCtor = param.formDataCtor;
     this.environment = param.environment;
     this.logging = param.logging;
-<<<<<<< HEAD
     this.preInitializeWebsocket = param.preInitializeWebsocket;
-=======
     this.nameCase = param.nameCase;
->>>>>>> 5fe9800a
 
     if (!this.basePath) {
       if (this.environment === "sandbox") {
